--- conflicted
+++ resolved
@@ -30,8 +30,6 @@
     @param logl: log-likelihood function
     @param logp: log prior function (must be normalized for evidence evaluation)
     @param cov: Initial covariance matrix of model parameters for jump proposals
-<<<<<<< HEAD
-=======
     @param covinds: Indices of parameters for which to perform adaptive jumps
     @param loglargs: any additional arguments (apart from the parameter vector) for 
     log likelihood
@@ -41,20 +39,14 @@
     log like prior
     @param logpkwargs: any additional keyword arguments (apart from the parameter vector) 
     for log prior
->>>>>>> 258f9ceb
     @param outDir: Full path to output directory for chain files (default = ./chains)
     @param verbose: Update current run-status to the screen (default=True)
 
     """
 
-<<<<<<< HEAD
-    def __init__(self, ndim, logl, logp, cov, comm=MPI.COMM_WORLD, \
-                 outDir='./chains', verbose=True):
-=======
     def __init__(self, ndim, logl, logp, cov, covinds=None, loglargs=[], loglkwargs={}, \
                  logpargs=[], logpkwargs={}, comm=MPI.COMM_WORLD, \
                  outDir='./chains', verbose=True, resume=False):
->>>>>>> 258f9ceb
 
         # MPI initialization
         self.comm = comm
