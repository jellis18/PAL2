--- conflicted
+++ resolved
@@ -4,19 +4,12 @@
 from __future__ import division
 
 import numpy as np
-import scipy.stats as ss
 import os, sys, time
 
 try:
     from mpi4py import MPI
 except ImportError:
-    import nompi4py as MPI
-
-try:
-    import acor
-except ImportError:
-    print 'Do not have acor package'
-    pass
+    from . import nompi4py as MPI
 
 
 class PTSampler(object):
@@ -37,28 +30,13 @@
     @param logl: log-likelihood function
     @param logp: log prior function (must be normalized for evidence evaluation)
     @param cov: Initial covariance matrix of model parameters for jump proposals
-    @param loglargs: any additional arguments (apart from the parameter vector) for 
-    log likelihood
-    @param loglkwargs: any additional keyword arguments (apart from the parameter vector) 
-    for log likelihood
-    @param logpargs: any additional arguments (apart from the parameter vector) for 
-    log like prior
-    @param logpkwargs: any additional keyword arguments (apart from the parameter vector) 
-    for log prior
     @param outDir: Full path to output directory for chain files (default = ./chains)
     @param verbose: Update current run-status to the screen (default=True)
-    @param resume: Resume from a previous chain (still in testing so beware) (default=False)
 
     """
 
-<<<<<<< HEAD
     def __init__(self, ndim, logl, logp, cov, comm=MPI.COMM_WORLD, \
-                 outDir='./chains', verbose=True, nowrite=False):
-=======
-    def __init__(self, ndim, logl, logp, cov, loglargs=[], loglkwargs={}, \
-                 logpargs=[], logpkwargs={}, comm=MPI.COMM_WORLD, \
-                 outDir='./chains', verbose=True, resume=False):
->>>>>>> f8c94d39
+                 outDir='./chains', verbose=True):
 
         # MPI initialization
         self.comm = comm
@@ -66,18 +44,13 @@
         self.nchain = self.comm.Get_size()
 
         self.ndim = ndim
-        self.logl = _function_wrapper(logl, loglargs, loglkwargs)
-        self.logp = _function_wrapper(logp, logpargs, logpkwargs)
+        self.logl = logl
+        self.logp = logp
         self.outDir = outDir
         self.verbose = verbose
-<<<<<<< HEAD
-        self.nowrite = nowrite
-=======
-        self.resume = resume
->>>>>>> f8c94d39
 
         # setup output file
-        if not os.path.exists(self.outDir) and not nowrite:
+        if not os.path.exists(self.outDir):
             try:
                 os.makedirs(self.outDir)
             except OSError:
@@ -94,167 +67,52 @@
 
         # indicator for auxilary jumps
         self.aux = None
-
-        
-    def initialize(self, Niter, ladder=None, Tmin=1, Tmax=None, Tskip=100, \
-               isave=1000, covUpdate=1000, KDEupdate=10000, SCAMweight=20, \
-               AMweight=20, DEweight=20, KDEweight=30, burn=10000, \
-               maxIter=None, thin=10, i0=0, neff=100000):
-        """
-        Initialize MCMC quantities
-
-        @param maxIter: maximum number of iterations
-        @Tmin: minumum temperature to use in temperature ladder
-
-        """
-        # get maximum number of iteration
-        if maxIter is None and self.MPIrank > 0:
+        
+
+    def sample(self, p0, Niter, ladder=None, Tmin=1, Tmax=10, Tskip=100, \
+               isave=1000, covUpdate=1000, SCAMweight=20, \
+               AMweight=20, DEweight=20, burn=10000, \
+               maxIter=None, thin=10, i0=0):
+
+        """
+        Function to carry out PTMCMC sampling.
+
+        @param p0: Initial parameter vector
+        @param Niter: Number of iterations to use for T = 1 chain
+        @param ladder: User defined temperature ladder
+        @param Tmin: Minimum temperature in ladder (default=1) 
+        @param Tmax: Maximum temperature in ladder (default=10) 
+        @param Tskip: Number of steps between proposed temperature swaps (default=100)
+        @param isave: Number of iterations before writing to file (default=1000)
+        @param covUpdate: Number of iterations between AM covariance updates (default=5000)
+        @param SCAMweight: Weight of SCAM jumps in overall jump cycle (default=20)
+        @param AMweight: Weight of AM jumps in overall jump cycle (default=20)
+        @param DEweight: Weight of DE jumps in overall jump cycle (default=20)
+        @param burn: Burn in time (DE jumps added after this iteration) (default=5000)
+        @param maxIter: Maximum number of iterations for high temperature chains (default=2*Niter)
+        @param thin: Save every thin MCMC samples
+        @param i0: Iteration to start MCMC (if i0 !=0, do not re-initialize)
+
+        """
+
+        # get maximum number of iterations
+        if maxIter is None:
             maxIter = 2*Niter
-        elif maxIter is None and self.MPIrank == 0:
-            maxIter = Niter
-
+
+        # set jump parameters
         self.ladder = ladder
         self.covUpdate = covUpdate
-        self.KDEupdate = KDEupdate
         self.SCAMweight = SCAMweight
         self.AMweight = AMweight
         self.DEweight = DEweight
-        self.KDEweight = KDEweight
         self.burn = burn
         self.Tskip = Tskip
-        self.thin = thin
-        self.isave = isave
-        self.Niter = Niter
-        self.neff = neff
-        self.tstart = 0
-
-        N = int(maxIter/thin)
-
-        self._lnprob = np.zeros(N)
-        self._lnlike = np.zeros(N)
-        self._chain = np.zeros((N, self.ndim))
-        self.naccepted = 0
-        self.swapProposed = 0
-        self.nswap_accepted = 0
-
-        # set up covariance matrix and DE buffers
-        # TODO: better way of allocating this to save memory
-        if self.MPIrank == 0:
-            self._AMbuffer = np.zeros((self.Niter, self.ndim))
-            self._DEbuffer = np.zeros((self.burn, self.ndim))
-
-        ### setup default jump proposal distributions ###
-
-        # add SCAM
-        self.addProposalToCycle(self.covarianceJumpProposalSCAM, self.SCAMweight)
-        
-        # add AM
-        self.addProposalToCycle(self.covarianceJumpProposalAM, self.AMweight)
-        
-        # randomize cycle
-        self.randomizeProposalCycle()
-
-        # setup default temperature ladder
-        if self.ladder is None:
-            self.ladder = self.temperatureLadder(Tmin, Tmax=Tmax)
-    
-        # temperature for current chain
-        self.temp = self.ladder[self.MPIrank]
-
-        # set up output file
-        self.fname = self.outDir + '/chain_{0}.txt'.format(self.temp)
-        self.resumeLength = 0
-        if self.resume and os.path.isfile(self.fname):
-            if self.verbose:
-                print 'Resuming run from chain file {0}'.format(self.fname)
-            try:
-                self.resumechain = np.loadtxt(self.fname)
-                self.resumeLength = self.resumechain.shape[0]
-            except ValueError:
-                print 'WARNING: Cant read in file. Removing last line.'
-                os.system('sed -ie \'$d\' {0}'.format(self.fname))
-                self.resumechain = np.loadtxt(self.fname)
-                self.resumeLength = self.resumechain.shape[0]
-            self._chainfile = open(self.fname, 'a')
-        else:
-            self._chainfile = open(self.fname, 'w')
-        self._chainfile.close()
-
-    
-    def updateChains(self, p0, lnlike0, lnprob0, iter):
-
-        """
-        Update chains after jump proposals
-
-        """
-        # update buffer
-        if self.MPIrank == 0:
-            self._AMbuffer[iter,:] = p0
-
-        # put results into arrays
-        if iter % self.thin == 0:
-            ind = int(iter/self.thin)
-            self._chain[ind,:] = p0
-            self._lnlike[ind] = lnlike0
-            self._lnprob[ind] = lnprob0
-
-        # write to file
-        if iter % self.isave == 0 and iter > 1 and iter > self.resumeLength:
-            self._writeToFile(iter)
-
-            # write output covariance matrix
-            np.save(self.outDir + '/cov.npy', self.cov)
-            if self.MPIrank == 0 and self.verbose and iter > 1:
-                sys.stdout.write('\r')
-                sys.stdout.write('Finished %2.2f percent in %f s Acceptance rate = %g'\
-                                 %(iter/self.Niter*100, time.time() - self.tstart, \
-                                   self.naccepted/iter))
-                sys.stdout.flush()
-
-
-        
-
-    def sample(self, p0, Niter, ladder=None, Tmin=1, Tmax=None, Tskip=100, \
-               isave=1000, covUpdate=1000, KDEupdate=1000, SCAMweight=20, \
-               AMweight=20, DEweight=20, KDEweight=30, burn=10000, \
-               maxIter=None, thin=10, i0=0, neff=100000):
-
-        """
-        Function to carry out PTMCMC sampling.
-
-        @param p0: Initial parameter vector
-        @param self.Niter: Number of iterations to use for T = 1 chain
-        @param ladder: User defined temperature ladder
-        @param Tmin: Minimum temperature in ladder (default=1) 
-        @param Tmax: Maximum temperature in ladder (default=None) 
-        @param Tskip: Number of steps between proposed temperature swaps (default=100)
-        @param isave: Number of iterations before writing to file (default=1000)
-        @param covUpdate: Number of iterations between AM covariance updates (default=1000)
-        @param KDEUpdate: Number of iterations between KDE updates (default=1000)
-        @param SCAMweight: Weight of SCAM jumps in overall jump cycle (default=20)
-        @param AMweight: Weight of AM jumps in overall jump cycle (default=20)
-        @param DEweight: Weight of DE jumps in overall jump cycle (default=20)
-        @param KDEweight: Weight of KDE jumps in overall jump cycle (default=100)
-        @param burn: Burn in time (DE jumps added after this iteration) (default=10000)
-        @param maxIter: Maximum number of iterations for high temperature chains (default=2*self.Niter)
-        @param self.thin: Save every self.thin MCMC samples
-        @param i0: Iteration to start MCMC (if i0 !=0, do not re-initialize)
-        @param neff: Number of effective samples to collect before terminating
-
-        """
-
-        # get maximum number of iteration
-        if maxIter is None and self.MPIrank > 0:
-            maxIter = 2*Niter
-        elif maxIter is None and self.MPIrank == 0:
-            maxIter = Niter
 
         # set up arrays to store lnprob, lnlike and chain
         N = int(maxIter/thin)
         
         # if picking up from previous run, don't re-initialize
         if i0 == 0:
-<<<<<<< HEAD
             self._lnprob = np.zeros(N)
             self._lnlike = np.zeros(N)
             self._chain = np.zeros((N, self.ndim))
@@ -265,7 +123,7 @@
             # set up covariance matrix and DE buffers
             # TODO: better way of allocating this to save memory
             if self.MPIrank == 0:
-                self._AMbuffer = np.zeros((maxIter, self.ndim))
+                self._AMbuffer = np.zeros((Niter, self.ndim))
                 self._DEbuffer = np.zeros((self.burn, self.ndim))
 
             ### setup default jump proposal distributions ###
@@ -288,47 +146,39 @@
 
             # set up output file
             fname = self.outDir + '/chain_{0}.txt'.format(self.temp)
-            if not self.nowrite:
-                self._chainfile = open(fname, 'w')
-                self._chainfile.close()
-
-=======
-            self.initialize(Niter, ladder=ladder, Tmin=Tmin, Tmax=Tmax, Tskip=Tskip, \
-               isave=isave, covUpdate=covUpdate, KDEupdate=KDEupdate, SCAMweight=SCAMweight, \
-               AMweight=AMweight, DEweight=DEweight, KDEweight=KDEweight, burn=burn, \
-               maxIter=maxIter, thin=thin, i0=i0, neff=neff)
->>>>>>> f8c94d39
+            self._chainfile = open(fname, 'w')
+            self._chainfile.close()
+
 
         ### compute lnprob for initial point in chain ###
-
-        # if resuming, just start with first point in chain
-        if self.resume and self.resumeLength > 0:
-            p0, lnlike0, lnprob0  = self.resumechain[0,3:], \
-                    self.resumechain[0,1], self.resumechain[0,0]
+        self._chain[i0,:] = p0
+
+        # compute prior
+        lp = self.logp(p0)
+
+        if lp == float(-np.inf):
+
+            lnprob0 = -np.inf
+            lnlike0 = -np.inf
+
         else:
-            # compute prior
-            lp = self.logp(p0)
-
-            if lp == float(-np.inf):
-
-                lnprob0 = -np.inf
-                lnlike0 = -np.inf
-
-            else:
-
-                lnlike0 = self.logl(p0) 
-                lnprob0 = 1/self.temp * lnlike0 + lp
+
+            lnlike0 = self.logl(p0) 
+            lnprob0 = 1/self.temp * lnlike0 + lp
 
         # record first values
-        self.updateChains(p0, lnlike0, lnprob0, i0)
+        self._lnprob[i0] = lnprob0
+        self._lnlike[i0] = lnlike0
 
         self.comm.barrier()
+
 
         # start iterations
         iter = i0
-        self.tstart = time.time()
+        tstart = time.time()
         runComplete = False
-        Neff = 0
+        getCovariance = 0
+        getDEbuf = 0
         while runComplete == False:
             iter += 1
             accepted = 0
@@ -336,7 +186,6 @@
             # call PTMCMCOneStep
             p0, lnlike0, lnprob0 = self.PTMCMCOneStep(p0, lnlike0, lnprob0, iter)
 
-<<<<<<< HEAD
             # update buffer
             if self.MPIrank == 0:
                 self._AMbuffer[iter,:] = p0
@@ -350,8 +199,7 @@
 
             # write to file
             if iter % isave == 0:
-                if not self.nowrite:
-                    self._writeToFile(fname, iter, isave, thin)
+                self._writeToFile(fname, iter, isave, thin)
                 if self.MPIrank == 0 and self.verbose:
                     sys.stdout.write('\r')
                     sys.stdout.write('Finished %2.2f percent in %f s Acceptance rate = %g'\
@@ -364,28 +212,8 @@
 
             # stop
             if self.MPIrank == 0 and iter >= Niter-1:
-=======
-            # compute effective number of samples
-            if iter % 1000 == 0 and iter > 2*self.burn and self.MPIrank == 0:
-                try:
-                    Neff = iter/np.max([acor.acor(self._AMbuffer[self.burn:(iter-1),ii])[0] \
-                                        for ii in range(self.ndim)])
-                    print '\n {0} effective samples'.format(Neff)
-                except NameError:
-                    Neff = 0
-                    pass
-
-            # stop if reached maximum number of iterations
-            if self.MPIrank == 0 and iter >= self.Niter-1:
->>>>>>> f8c94d39
                 if self.verbose:
                     print '\nRun Complete'
-                runComplete = True
-            
-            # stop if reached effective number of samples
-            if self.MPIrank == 0 and int(Neff) > self.neff:
-                if self.verbose:
-                    print '\nRun Complete with {0} effective samples'.format(int(Neff))
                 runComplete = True
 
             if self.MPIrank == 0 and runComplete:
@@ -427,19 +255,7 @@
 
         if getCovariance and self.MPIrank > 0:
             self.cov = self.comm.recv(source=0, tag=111)
-            self.U, self.S, v = np.linalg.svd(self.cov)
             getCovariance = 0
-        
-        # update KDE buffer after burn in
-        if (iter-1) % self.KDEupdate == 0 and \
-           (iter-1) >= (self.burn+self.KDEupdate) and \
-           self.KDEweight > 0 and self.MPIrank == 0:
-            self._updateKDE(iter-1)
-
-            if (iter-1) == self.burn + self.KDEupdate:
-                self.addProposalToCycle(self.KDEJumpProposal, self.KDEweight)
-                self.randomizeProposalCycle()
-        
 
         # update DE buffer
         if (iter-1) % self.burn == 0 and (iter-1) != 0 and self.MPIrank == 0:
@@ -448,7 +264,6 @@
             # broadcast to other chains
             [self.comm.send(self._DEbuffer, dest=rank+1, tag=222) for rank 
                                                     in range(self.nchain-1)]
-
         
         # check for sent DE buffer from T = 0 chain
         getDEbuf = self.comm.Iprobe(source=0, tag=222)
@@ -456,13 +271,10 @@
 
         if getDEbuf and self.MPIrank > 0:
             self._DEbuffer = self.comm.recv(source=0, tag=222)
+            self.addProposalToCycle(self.DEJump, self.DEweight)
             
             # randomize cycle
-            if self.DEJump not in self.propCycle:
-                self.addProposalToCycle(self.DEJump, self.DEweight)
-                self.randomizeProposalCycle()
-            
-            # reset
+            self.randomizeProposalCycle()
             getDEbuf = 0
 
         # after burn in, add DE jumps
@@ -472,80 +284,43 @@
             # randomize cycle
             self.randomizeProposalCycle()
         
-        ### jump proposal ###
-
-        # if resuming, just use previous chain points
-        if self.resume and self.resumeLength > 0 and iter < self.resumeLength:
-            p0, lnlike0, lnprob0 = self.resumechain[iter,3:], \
-                    self.resumechain[iter,1], self.resumechain[iter,0]
+        
+        # jump proposal
+        y, qxy = self._jump(p0, iter)
+
+
+        # compute prior and likelihood
+        lp = self.logp(y)
+        
+        if lp == -np.inf:
+
+            newlnprob = -np.inf
+
+        else:
+
+            newlnlike = self.logl(y) 
+            newlnprob = 1/self.temp * newlnlike + lp
+
+        # hastings step
+        diff = newlnprob - lnprob0 + qxy
+
+        if diff >= np.log(np.random.rand()):
+
+            # accept jump
+            p0, lnlike0, lnprob0 = y, newlnlike, newlnprob
 
             # update acceptance counter
-            self.naccepted = iter*self.resumechain[iter,2]
+            self.naccepted += 1
             accepted = 1
-        else:
-            y, qxy = self._jump(p0, iter)
-
-            # compute prior and likelihood
-            lp = self.logp(y)
-        
-            if lp == -np.inf:
-
-                newlnprob = -np.inf
-
-            else:
-
-                newlnlike = self.logl(y) 
-                newlnprob = 1/self.temp * newlnlike + lp
-
-            # hastings step
-            diff = newlnprob - lnprob0 + qxy
-            if diff > np.log(np.random.rand()):
-
-                # accept jump
-                p0, lnlike0, lnprob0 = y, newlnlike, newlnprob
-
-                # update acceptance counter
-                self.naccepted += 1
-                accepted = 1
-
-        # temperature swap
-        swapReturn, p0, lnlike0, lnprob0 = self.PTswap(p0, lnlike0, lnprob0, iter)
-
-        # check return value
-        if swapReturn != 0:
-            self.swapProposed += 1
-            if swapReturn == 2:
-                self.nswap_accepted += 1
-
-        self.updateChains(p0, lnlike0, lnprob0, iter)
-
-        return p0, lnlike0, lnprob0
-
-    def PTswap(self, p0, lnlike0, lnprob0, iter):
-
-        """
-        Do parallel tempering swap.
-
-        @param p0: current parameter vector
-        @param lnlike0: current log-likelihood
-        @param lnprob0: current log posterior value
-        @param iter: current iteration number
-
-        @return swapReturn: 0 = no swap proposed, 1 = swap proposed and rejected, 2 = swap proposed and accepted
-        @return p0: new parameter vector
-        @return lnlike0: new log-likelihood
-        @return lnprob0: new log posterior value
-
-        """
-
-        # initialize variables 
+
+
+        ##################### TEMPERATURE SWAP ###############################
         readyToSwap = 0
         swapAccepted = 0
-        swapProposed = 0
 
         # if Tskip is reached, block until next chain in ladder is ready for swap proposal
         if iter % self.Tskip == 0 and self.MPIrank < self.nchain-1:
-            swapProposed = 1
+            self.swapProposed += 1
 
             # send current likelihood for swap proposal
             self.comm.send(lnlike0, dest=self.MPIrank+1)
@@ -555,6 +330,7 @@
 
             # perform swap
             if swapAccepted:
+                self.nswap_accepted += 1
 
                 # exchange likelihood
                 lnlike0 = self.comm.recv(source=self.MPIrank+1)
@@ -579,11 +355,10 @@
                 newlnlike = self.comm.recv(source=self.MPIrank-1)
                 
                 # determine if swap is accepted and tell other chain
-                logChainSwap = (1/self.ladder[self.MPIrank-1] - \
-                                1/self.ladder[self.MPIrank]) \
-                                * (lnlike0 - newlnlike)
-
-                if logChainSwap > np.log(np.random.rand()):
+                logChainSwap = (1/self.ladder[self.MPIrank-1] - 1/self.ladder[self.MPIrank]) \
+                        * (lnlike0 - newlnlike)
+
+                if logChainSwap >= np.log(np.random.rand()):
                     swapAccepted = 1
                 else:
                     swapAccepted = 0
@@ -593,6 +368,7 @@
 
                 # perform swap
                 if swapAccepted:
+                    self.nswap_accepted += 1
 
                     # exchange likelihood
                     self.comm.send(lnlike0, dest=self.MPIrank-1)
@@ -605,16 +381,11 @@
                     # calculate new posterior values
                     lnprob0 = 1/self.temp * lnlike0 + self.logp(p0)
 
-        # Return values for colder chain: 0=nothing happened; 1=swap proposed, not accepted; 2=swap proposed & accepted
-        if swapProposed:
-            if swapAccepted:
-                swapReturn = 2
-            else:
-                swapReturn = 1
-        else:
-            swapReturn = 0
-    
-        return swapReturn, p0, lnlike0, lnprob0
+
+        ##################################################################
+
+        return p0, lnlike0, lnprob0
+
 
 
     def temperatureLadder(self, Tmin, Tmax=None, tstep=None):
@@ -629,10 +400,8 @@
         #TODO: make options to do other temperature ladders
 
         if self.nchain > 1:
-            if tstep is None and Tmax is None:
+            if tstep is None:
                 tstep = 1 + np.sqrt(2/self.ndim)
-            elif tstep is None and Tmax is not None:
-                tstep = np.exp(np.log(Tmax/Tmin)/(self.nchain-1))
             ladder = np.zeros(self.nchain)
             for ii in range(self.nchain): ladder[ii] = Tmin*tstep**ii
         else:
@@ -641,36 +410,26 @@
         return ladder
 
 
-    def _writeToFile(self, iter):
+    def _writeToFile(self, fname, iter, isave, thin):
 
         """
         Function to write chain file. File has 3+ndim columns,
         the first is log-posterior (unweighted), log-likelihood,
-        and acceptance probability, followed by parameter values.
-        
+        and accepatence probability, followed by parameter values.
+        
+        @param fname: chainfile name
         @param iter: Iteration of sampler
-
-        """
-
-<<<<<<< HEAD
+        @param isave: Number of iterations between saves
+        @param thin: Fraction at which to thin chain
+
+        """
+
         self._chainfile = open(fname, 'a+')
         for jj in range((iter-isave), iter, thin):
             ind = int(jj/thin)
-            self._chainfile.write('%.17e\t %.17e\t %e\t'%(self._lnprob[ind], self._lnlike[ind],\
+            self._chainfile.write('%e\t %e\t %e\t'%(self._lnprob[ind], self._lnlike[ind],\
                                                   self.naccepted/iter))
-            self._chainfile.write('\t'.join(["%.17e"%(self._chain[ind,kk]) \
-=======
-        self._chainfile = open(self.fname, 'a+')
-        for jj in range((iter-self.isave), iter, self.thin):
-            ind = int(jj/self.thin)
-            pt_acc = 1
-            if self.MPIrank < self.nchain-1 and self.swapProposed != 0:
-                pt_acc = self.nswap_accepted/self.swapProposed
-
-            self._chainfile.write('%f\t %f\t %f\t %f\t'%(self._lnprob[ind], self._lnlike[ind],\
-                                                  self.naccepted/iter, pt_acc))
             self._chainfile.write('\t'.join([str(self._chain[ind,kk]) \
->>>>>>> f8c94d39
                                             for kk in range(self.ndim)]))
             self._chainfile.write('\n')
         self._chainfile.close()
@@ -708,18 +467,6 @@
         # do svd
         self.U, self.S, v = np.linalg.svd(self.cov)
 
-    # function to update gaussian KDE  of posterior based on current samples
-    def _updateKDE(self, iter):
-        """
-        Update gaussian KDE of posterior using previous samples
-
-        @param iter: current iteration of chain
-
-        """
-        chain = self._AMbuffer[self.burn:iter,:]
-        self.kde = ss.gaussian_kde(chain.T)
-
-
     # update DE buffer samples
     def _updateDEbuffer(self, iter, burn):
         """
@@ -732,34 +479,6 @@
         """
 
         self._DEbuffer = self._AMbuffer[iter-burn:iter]
-
-
-
-    # KDE jump proposal
-    def KDEJumpProposal(self, x, iter, beta):
-        """
-        Use Gaussian KDE from previous chain values to propose new parameters.
-        This does not depend on the current position in parameter space and should 
-        help reduce the ACL of the chain.
-
-        @param x: Parameter vector at current position
-        @param iter: Iteration of sampler
-        @param beta: Inverse temperature of chain
-
-        @return: q: New position in parameter space
-        @return: qxy: Forward-Backward jump probability
-
-        """
-        # new parameters
-        q = self.kde.resample(1).flatten()
-
-        # forward-backward jump probability
-        p0 = self.kde.evaluate(x)
-        p1 = self.kde.evaluate(q)
-        qxy = np.log(p0/p1)
-
-        return q, qxy
-
 
         
     # SCAM jump
@@ -808,8 +527,8 @@
             scale = 10
         
         # small-medium jump
-        #elif prob > 0.6:
-            #:wq    scale = 0.5
+        elif prob > 0.6:
+            scale = 0.5
 
         # standard medium jump
         else:
@@ -863,8 +582,8 @@
             scale = 10
         
         # small-medium jump
-        #elif prob > 0.6:
-        #    scale = 0.5
+        elif prob > 0.6:
+            scale = 0.5
 
         # standard medium jump
         else:
@@ -1011,24 +730,10 @@
 
 
 
-class _function_wrapper(object):
-    """
-    This is a hack to make the likelihood function pickleable when ``args``
-    or ``kwargs`` are also included.
-
-    """
-    def __init__(self, f, args, kwargs):
-        self.f = f
-        self.args = args
-        self.kwargs = kwargs
-
-    def __call__(self, x):
-        return self.f(x, *self.args, **self.kwargs)
-   
-
-
-
-
-
-
-
+
+
+
+
+
+
+
