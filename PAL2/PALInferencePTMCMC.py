#!/usr/bin/env python
# -*- coding: utf-8 -*-

from __future__ import division

import numpy as np
import os, sys, time

try:
    from mpi4py import MPI
except ImportError:
    from . import nompi4py as MPI


class PTSampler(object):

    """
    Parallel Tempering Markov Chain Monte-Carlo (PTMCMC) sampler. 
    This implementation uses an adaptive jump proposal scheme
    by default using both standard and single component Adaptive
    Metropolis (AM) and Differential Evolution (DE) jumps.

    This implementation also makes use of MPI (mpi4py) to run
    the parallel chains.

    Along with the AM and DE jumps, the user can add custom 
    jump proposals with the ``addProposalToCycle`` fuction. 

    @param ndim: number of dimensions in problem
    @param logl: log-likelihood function
    @param logp: log prior function (must be normalized for evidence evaluation)
    @param cov: Initial covariance matrix of model parameters for jump proposals
    @param outDir: Full path to output directory for chain files (default = ./chains)
    @param verbose: Update current run-status to the screen (default=True)

    """

    def __init__(self, ndim, logl, logp, cov, comm=MPI.COMM_WORLD, \
                 outDir='./chains', verbose=True):

        # MPI initialization
        self.comm = comm
        self.MPIrank = self.comm.Get_rank()
        self.nchain = self.comm.Get_size()

        self.ndim = ndim
        self.logl = logl
        self.logp = logp
        self.outDir = outDir
        self.verbose = verbose

        # setup output file
        if not os.path.exists(self.outDir):
            try:
                os.makedirs(self.outDir)
            except OSError:
                pass

        # set up covariance matrix
        self.cov = cov
        self.U, self.S, v = np.linalg.svd(self.cov)
        self.M2 = np.zeros((self.ndim, self.ndim))
        self.mu = np.zeros(self.ndim)

        # initialize proposal cycle
        self.propCycle = []

        # indicator for auxilary jumps
        self.aux = None
        

    def sample(self, p0, Niter, ladder=None, Tmin=1, Tmax=10, Tskip=100, \
               isave=1000, covUpdate=1000, SCAMweight=20, \
               AMweight=20, DEweight=20, burn=10000, \
               maxIter=None, thin=10, i0=0):

        """
        Function to carry out PTMCMC sampling.

        @param p0: Initial parameter vector
        @param Niter: Number of iterations to use for T = 1 chain
        @param ladder: User defined temperature ladder
        @param Tmin: Minimum temperature in ladder (default=1) 
        @param Tmax: Maximum temperature in ladder (default=10) 
        @param Tskip: Number of steps between proposed temperature swaps (default=100)
        @param isave: Number of iterations before writing to file (default=1000)
        @param covUpdate: Number of iterations between AM covariance updates (default=5000)
        @param SCAMweight: Weight of SCAM jumps in overall jump cycle (default=20)
        @param AMweight: Weight of AM jumps in overall jump cycle (default=20)
        @param DEweight: Weight of DE jumps in overall jump cycle (default=20)
<<<<<<< HEAD
        @param burn: Burn in time (DE jumps added after this iteration) (default=5000)
        @param maxIter: Maximum number of iterations for high temperature chains (default=2*Niter)
        @param thin: Save every thin MCMC samples
=======
        @param KDEweight: Weight of KDE jumps in overall jump cycle (default=100)
        @param burn: Burn in time (DE jumps added after this iteration) (default=10000)
        @param maxIter: Maximum number of iterations for high temperature chains 
                        (default=2*self.Niter)
        @param self.thin: Save every self.thin MCMC samples
>>>>>>> b40c087e
        @param i0: Iteration to start MCMC (if i0 !=0, do not re-initialize)

        """

        # get maximum number of iterations
        if maxIter is None:
            maxIter = 2*Niter

        # set jump parameters
        self.ladder = ladder
        self.covUpdate = covUpdate
        self.SCAMweight = SCAMweight
        self.AMweight = AMweight
        self.DEweight = DEweight
        self.burn = burn
        self.Tskip = Tskip

        # set up arrays to store lnprob, lnlike and chain
        N = int(maxIter/thin)
        
        # if picking up from previous run, don't re-initialize
        if i0 == 0:
            self._lnprob = np.zeros(N)
            self._lnlike = np.zeros(N)
            self._chain = np.zeros((N, self.ndim))
            self.naccepted = 0
            self.swapProposed = 0
            self.nswap_accepted = 0

            # set up covariance matrix and DE buffers
            # TODO: better way of allocating this to save memory
            if self.MPIrank == 0:
                self._AMbuffer = np.zeros((Niter, self.ndim))
                self._DEbuffer = np.zeros((self.burn, self.ndim))

            ### setup default jump proposal distributions ###

            # add SCAM
            self.addProposalToCycle(self.covarianceJumpProposalSCAM, self.SCAMweight)
            
            # add AM
            self.addProposalToCycle(self.covarianceJumpProposalAM, self.AMweight)
            
            # randomize cycle
            self.randomizeProposalCycle()

            # setup default temperature ladder
            if self.ladder is None:
                self.ladder = self.temperatureLadder(Tmin)
        
            # temperature for current chain
            self.temp = self.ladder[self.MPIrank]

            # set up output file
            fname = self.outDir + '/chain_{0}.txt'.format(self.temp)
            self._chainfile = open(fname, 'w')
            self._chainfile.close()


        ### compute lnprob for initial point in chain ###
        self._chain[i0,:] = p0

<<<<<<< HEAD
        # compute prior
        lp = self.logp(p0)
=======
        # if resuming, just start with first point in chain
        if self.resume and self.resumeLength > 0:
            p0, lnlike0, lnprob0  = self.resumechain[0,:], \
                    self.resumechain[0,-3], self.resumechain[0,-4]
        else:
            # compute prior
            lp = self.logp(p0)
>>>>>>> b40c087e

        if lp == float(-np.inf):

            lnprob0 = -np.inf
            lnlike0 = -np.inf

        else:

            lnlike0 = self.logl(p0) 
            lnprob0 = 1/self.temp * lnlike0 + lp

        # record first values
        self._lnprob[i0] = lnprob0
        self._lnlike[i0] = lnlike0

        self.comm.barrier()


        # start iterations
        iter = i0
        tstart = time.time()
        runComplete = False
        getCovariance = 0
        getDEbuf = 0
        while runComplete == False:
            iter += 1
            accepted = 0
            
            # call PTMCMCOneStep
            p0, lnlike0, lnprob0 = self.PTMCMCOneStep(p0, lnlike0, lnprob0, iter)

            # update buffer
            if self.MPIrank == 0:
                self._AMbuffer[iter,:] = p0
            
            # put results into arrays
            if iter % thin == 0:
                ind = int(iter/thin)
                self._chain[ind,:] = p0
                self._lnlike[ind] = lnlike0
                self._lnprob[ind] = lnprob0

            # write to file
            if iter % isave == 0:
                self._writeToFile(fname, iter, isave, thin)
                if self.MPIrank == 0 and self.verbose:
                    sys.stdout.write('\r')
                    sys.stdout.write('Finished %2.2f percent in %f s Acceptance rate = %g'\
                                     %(iter/Niter*100, time.time() - tstart, \
                                       self.naccepted/iter))
                    sys.stdout.flush()

                    # write output covariance matrix
                    np.save(self.outDir + '/cov.npy', self.cov)

            # stop
            if self.MPIrank == 0 and iter >= Niter-1:
                if self.verbose:
                    print '\nRun Complete'
                runComplete = True

            if self.MPIrank == 0 and runComplete:
                for jj in range(1, self.nchain):
                    self.comm.send(runComplete, dest=jj, tag=55)

            # check for other chains
            if self.MPIrank > 0:
                runComplete = self.comm.Iprobe(source=0, tag=55)
                time.sleep(0.000001) # trick to get around 


    def PTMCMCOneStep(self, p0, lnlike0, lnprob0, iter):

        """
        Function to carry out PTMCMC sampling.

        @param p0: Initial parameter vector
        @param lnlike0: Initial log-likelihood value
        @param lnprob0: Initial log probability value
        @param iter: iteration number

        @return p0: next value of parameter vector after one MCMC step
        @return lnlike0: next value of likelihood after one MCMC step
        @return lnprob0: next value of posterior after one MCMC step

        """ 
        # update covariance matrix
        if (iter-1) % self.covUpdate == 0 and (iter-1) != 0 and self.MPIrank == 0:
            self._updateRecursive(iter-1, self.covUpdate)

            # broadcast to other chains
            [self.comm.send(self.cov, dest=rank+1, tag=111) for rank 
                                            in range(self.nchain-1)]
        
        # check for sent covariance matrix from T = 0 chain
        getCovariance = self.comm.Iprobe(source=0, tag=111)
        time.sleep(0.000001) 

        if getCovariance and self.MPIrank > 0:
            self.cov = self.comm.recv(source=0, tag=111)
            getCovariance = 0

        # update DE buffer
        if (iter-1) % self.burn == 0 and (iter-1) != 0 and self.MPIrank == 0:
            self._updateDEbuffer(iter-1, self.burn)

            # broadcast to other chains
            [self.comm.send(self._DEbuffer, dest=rank+1, tag=222) for rank 
                                                    in range(self.nchain-1)]
        
        # check for sent DE buffer from T = 0 chain
        getDEbuf = self.comm.Iprobe(source=0, tag=222)
        time.sleep(0.000001) 

        if getDEbuf and self.MPIrank > 0:
            self._DEbuffer = self.comm.recv(source=0, tag=222)
            self.addProposalToCycle(self.DEJump, self.DEweight)
            
            # randomize cycle
            self.randomizeProposalCycle()
            getDEbuf = 0

        # after burn in, add DE jumps
        if (iter-1) == self.burn and self.MPIrank == 0:
            self.addProposalToCycle(self.DEJump, self.DEweight)
            
            # randomize cycle
            self.randomizeProposalCycle()
        
<<<<<<< HEAD
=======
        ### jump proposal ###

        # if resuming, just use previous chain points
        if self.resume and self.resumeLength > 0 and iter < self.resumeLength:
            p0, lnlike0, lnprob0 = self.resumechain[iter,:], \
                    self.resumechain[iter,-3], self.resumechain[iter,-4]

            # update acceptance counter
            self.naccepted = iter*self.resumechain[iter,-2]
            accepted = 1
        else:
            y, qxy = self._jump(p0, iter)

            # compute prior and likelihood
            lp = self.logp(y)
>>>>>>> b40c087e
        
        # jump proposal
        y, qxy = self._jump(p0, iter)


        # compute prior and likelihood
        lp = self.logp(y)
        
        if lp == -np.inf:

            newlnprob = -np.inf

        else:

            newlnlike = self.logl(y) 
            newlnprob = 1/self.temp * newlnlike + lp

        # hastings step
        diff = newlnprob - lnprob0 + qxy

        if diff >= np.log(np.random.rand()):

            # accept jump
            p0, lnlike0, lnprob0 = y, newlnlike, newlnprob

            # update acceptance counter
            self.naccepted += 1
            accepted = 1


        ##################### TEMPERATURE SWAP ###############################
        readyToSwap = 0
        swapAccepted = 0

        # if Tskip is reached, block until next chain in ladder is ready for swap proposal
        if iter % self.Tskip == 0 and self.MPIrank < self.nchain-1:
            self.swapProposed += 1

            # send current likelihood for swap proposal
            self.comm.send(lnlike0, dest=self.MPIrank+1)

            # determine if swap was accepted
            swapAccepted = self.comm.recv(source=self.MPIrank+1)

            # perform swap
            if swapAccepted:
                self.nswap_accepted += 1

                # exchange likelihood
                lnlike0 = self.comm.recv(source=self.MPIrank+1)

                # exchange parameters
                self.comm.send(p0, dest=self.MPIrank+1)
                p0 = self.comm.recv(source=self.MPIrank+1)

                # calculate new posterior values
                lnprob0 = 1/self.temp * lnlike0 + self.logp(p0)


        # check if next lowest temperature is ready to swap
        elif self.MPIrank > 0:

            readyToSwap = self.comm.Iprobe(source=self.MPIrank-1)
             # trick to get around processor using 100% cpu while waiting
            time.sleep(0.000001) 

            # hotter chain decides acceptance
            if readyToSwap:
                newlnlike = self.comm.recv(source=self.MPIrank-1)
                
                # determine if swap is accepted and tell other chain
                logChainSwap = (1/self.ladder[self.MPIrank-1] - 1/self.ladder[self.MPIrank]) \
                        * (lnlike0 - newlnlike)

                if logChainSwap >= np.log(np.random.rand()):
                    swapAccepted = 1
                else:
                    swapAccepted = 0

                # send out result
                self.comm.send(swapAccepted, dest=self.MPIrank-1)

                # perform swap
                if swapAccepted:
                    self.nswap_accepted += 1

                    # exchange likelihood
                    self.comm.send(lnlike0, dest=self.MPIrank-1)
                    lnlike0 = newlnlike

                    # exchange parameters
                    self.comm.send(p0, dest=self.MPIrank-1)
                    p0 = self.comm.recv(source=self.MPIrank-1)
                
                    # calculate new posterior values
                    lnprob0 = 1/self.temp * lnlike0 + self.logp(p0)


        ##################################################################

        return p0, lnlike0, lnprob0



    def temperatureLadder(self, Tmin, Tmax=None, tstep=None):

        """
        Method to compute temperature ladder. At the moment this uses
        a geometrically spaced temperature ladder with a temperature
        spacing designed to give 25 % temperature swap acceptance rate.

        """

        #TODO: make options to do other temperature ladders

        if self.nchain > 1:
            if tstep is None:
                tstep = 1 + np.sqrt(2/self.ndim)
            ladder = np.zeros(self.nchain)
            for ii in range(self.nchain): ladder[ii] = Tmin*tstep**ii
        else:
            ladder = np.array([1])

        return ladder


    def _writeToFile(self, fname, iter, isave, thin):

        """
        Function to write chain file. File has 3+ndim columns,
        the first is log-posterior (unweighted), log-likelihood,
        and accepatence probability, followed by parameter values.
        
        @param fname: chainfile name
        @param iter: Iteration of sampler
        @param isave: Number of iterations between saves
        @param thin: Fraction at which to thin chain

        """

<<<<<<< HEAD
        self._chainfile = open(fname, 'a+')
        for jj in range((iter-isave), iter, thin):
            ind = int(jj/thin)
            self._chainfile.write('%e\t %e\t %e\t'%(self._lnprob[ind], self._lnlike[ind],\
                                                  self.naccepted/iter))
            self._chainfile.write('\t'.join([str(self._chain[ind,kk]) \
=======
        self._chainfile = open(self.fname, 'a+')
        for jj in range((iter-self.isave), iter, self.thin):
            ind = int(jj/self.thin)
            pt_acc = 1
            if self.MPIrank < self.nchain-1 and self.swapProposed != 0:
                pt_acc = self.nswap_accepted/self.swapProposed

            self._chainfile.write('\t'.join(['%22.22f'%(self._chain[ind,kk]) \
>>>>>>> b40c087e
                                            for kk in range(self.ndim)]))
            self._chainfile.write('\t%f\t %f\t %f\t %f\t'%(self._lnprob[ind], 
                                                    self._lnlike[ind],\
                                                    self.naccepted/iter, pt_acc))
            self._chainfile.write('\n')
        self._chainfile.close()


    # function to update covariance matrix for jump proposals
    def _updateRecursive(self, iter, mem):

        """ 
        Function to recursively update sample covariance matrix.

        @param iter: Iteration of sampler
        @param mem: Number of steps between updates

        """

        it = iter - mem

        if it == 0:
            self.M2 = np.zeros((self.ndim, self.ndim))
            self.mu = np.zeros(self.ndim)

        for ii in range(mem):
            diff = np.zeros(self.ndim)
            it += 1
            for jj in range(self.ndim):
                
                diff[jj] = self._AMbuffer[iter-mem+ii,jj] - self.mu[jj]
                self.mu[jj] += diff[jj]/it

            self.M2 += np.outer(diff, (self._AMbuffer[iter-mem+ii,:]-self.mu))

        self.cov = self.M2/(it-1)  

        # do svd
        self.U, self.S, v = np.linalg.svd(self.cov)

    # update DE buffer samples
    def _updateDEbuffer(self, iter, burn):
        """
        Update Differential Evolution with last burn
        values in the total chain

        @param iter: Iteration of sampler
        @param burn: Total number of samples in DE buffer

        """

        self._DEbuffer = self._AMbuffer[iter-burn:iter]

        
    # SCAM jump
    def covarianceJumpProposalSCAM(self, x, iter, beta):

        """
        Single Component Adaptive Jump Proposal. This function will occasionally
        jump in more than 1 parameter. It will also occasionally use different
        jump sizes to ensure proper mixing.

        @param x: Parameter vector at current position
        @param iter: Iteration of sampler
        @param beta: Inverse temperature of chain

        @return: q: New position in parameter space
        @return: qxy: Forward-Backward jump probability

        """

        q = x.copy()
        qxy = 0

        # number of parameters to update at once 
        prob = np.random.rand()
        if prob > (1 - 1/self.ndim):
            block = self.ndim

        elif prob > (1 - 2/self.ndim):
            block = np.ceil(self.ndim/2)

        elif prob > 0.8:
            block = 5

        else:
            block = 1

        # adjust step size
        prob = np.random.rand()

        # small jump
        if prob > 0.9:
            scale = 0.2

        # large jump
        elif prob > 0.97:
            scale = 10
        
        # small-medium jump
        elif prob > 0.6:
            scale = 0.5

        # standard medium jump
        else:
            scale = 1.0

        # adjust scale based on temperature
        if self.temp <= 100:
            scale *= np.sqrt(self.temp)

        # get parmeters in new diagonalized basis
        y = np.dot(self.U.T, x)

        # make correlated componentwise adaptive jump
        ind = np.unique(np.random.randint(0, self.ndim, block))
        neff = len(ind)
        cd = 2.4  / np.sqrt(2*neff) * scale 

        y[ind] = y[ind] + np.random.randn(neff) * cd * np.sqrt(self.S[ind])
        q = np.dot(self.U, y)

        return q, qxy
    
    # AM jump
    def covarianceJumpProposalAM(self, x, iter, beta):

        """
        Adaptive Jump Proposal. This function will occasionally 
        use different jump sizes to ensure proper mixing.

        @param x: Parameter vector at current position
        @param iter: Iteration of sampler
        @param beta: Inverse temperature of chain

        @return: q: New position in parameter space
        @return: qxy: Forward-Backward jump probability

        """

        q = x.copy()
        qxy = 0

        # adjust step size
        prob = np.random.rand()

        # small jump
        if prob > 0.9:
            scale = 0.2

        # large jump
        elif prob > 0.97:
            scale = 10
        
        # small-medium jump
        elif prob > 0.6:
            scale = 0.5

        # standard medium jump
        else:
            scale = 1.0

        # adjust scale based on temperature
        if self.temp <= 100:
            scale *= np.sqrt(self.temp)

        cd = 2.4/np.sqrt(2*self.ndim) * np.sqrt(scale)
        q = np.random.multivariate_normal(x, cd**2*self.cov)

        return q, qxy


    # Differential evolution jump
    def DEJump(self, x, iter, beta):

        """
        Differential Evolution Jump. This function will  occasionally 
        use different jump sizes to ensure proper mixing.

        @param x: Parameter vector at current position
        @param iter: Iteration of sampler
        @param beta: Inverse temperature of chain

        @return: q: New position in parameter space
        @return: qxy: Forward-Backward jump probability

        """

        # get old parameters
        q = x.copy()
        qxy = 0

        bufsize = np.alen(self._DEbuffer)

        # draw a random integer from 0 - iter
        mm = np.random.randint(0, bufsize)
        nn = np.random.randint(0, bufsize)

        # make sure mm and nn are not the same iteration
        while mm == nn: nn = np.random.randint(0, bufsize)

        # get jump scale size
        prob = np.random.rand()

        # mode jump
        if prob > 0.5:
            scale = 1.0
            
        else:
            scale = np.random.rand() * 2.4/np.sqrt(2*self.ndim) * np.sqrt(1/beta)

        for ii in range(self.ndim):
            
            # jump size
            sigma = self._DEbuffer[mm, ii] - self._DEbuffer[nn, ii]

            # jump
            q[ii] += scale * sigma
        
        return q, qxy


    # add jump proposal distribution functions
    def addProposalToCycle(self, func, weight):
        """
        Add jump proposal distributions to cycle with a given weight.

        @param func: jump proposal function
        @param weight: jump proposal function weight in cycle

        """

        # get length of cycle so far
        length = len(self.propCycle)

        # check for 0 weight
        if weight == 0:
            print 'ERROR: Can not have 0 weight in proposal cycle!'
            sys.exit()

        # add proposal to cycle
        for ii in range(length, length + weight):
            self.propCycle.append(func)


    # add auxilary jump proposal distribution functions
    def addAuxilaryJump(self, func):
        """
        Add auxilary jump proposal distribution. This will be called after every
        standard jump proposal. Examples include cyclic boundary conditions and 
        pulsar phase fixes

        @param func: jump proposal function

        """
        
        # set auxilary jump
        self.aux = func

    # randomized proposal cycle
    def randomizeProposalCycle(self):
        """
        Randomize proposal cycle that has already been filled

        """

        # get length of full cycle
        length = len(self.propCycle)

        # get random integers
        index = np.random.randint(0, (length-1), length)

        # randomize proposal cycle
        self.randomizedPropCycle = [self.propCycle[ind] for ind in index]


    # call proposal functions from cycle
    def _jump(self, x, iter):
        """
        Call Jump proposals

        """

        # get length of cycle
        length = len(self.propCycle)

        # call function
        q, qxy = self.randomizedPropCycle[np.mod(iter, length)](x, iter, 1/self.temp)

        # axuilary jump
        if self.aux is not None:
            q, qxy_aux = self.aux(x, q, iter, 1/self.temp)
            qxy += qxy_aux

        # increment proposal cycle counter and re-randomize if at end of cycle
        if iter % length == 0: self.randomizeProposalCycle()

        return q, qxy

    # TODO: jump statistics










<|MERGE_RESOLUTION|>--- conflicted
+++ resolved
@@ -88,17 +88,11 @@
         @param SCAMweight: Weight of SCAM jumps in overall jump cycle (default=20)
         @param AMweight: Weight of AM jumps in overall jump cycle (default=20)
         @param DEweight: Weight of DE jumps in overall jump cycle (default=20)
-<<<<<<< HEAD
-        @param burn: Burn in time (DE jumps added after this iteration) (default=5000)
-        @param maxIter: Maximum number of iterations for high temperature chains (default=2*Niter)
-        @param thin: Save every thin MCMC samples
-=======
         @param KDEweight: Weight of KDE jumps in overall jump cycle (default=100)
         @param burn: Burn in time (DE jumps added after this iteration) (default=10000)
         @param maxIter: Maximum number of iterations for high temperature chains 
                         (default=2*self.Niter)
         @param self.thin: Save every self.thin MCMC samples
->>>>>>> b40c087e
         @param i0: Iteration to start MCMC (if i0 !=0, do not re-initialize)
 
         """
@@ -161,10 +155,6 @@
         ### compute lnprob for initial point in chain ###
         self._chain[i0,:] = p0
 
-<<<<<<< HEAD
-        # compute prior
-        lp = self.logp(p0)
-=======
         # if resuming, just start with first point in chain
         if self.resume and self.resumeLength > 0:
             p0, lnlike0, lnprob0  = self.resumechain[0,:], \
@@ -172,7 +162,6 @@
         else:
             # compute prior
             lp = self.logp(p0)
->>>>>>> b40c087e
 
         if lp == float(-np.inf):
 
@@ -302,8 +291,6 @@
             # randomize cycle
             self.randomizeProposalCycle()
         
-<<<<<<< HEAD
-=======
         ### jump proposal ###
 
         # if resuming, just use previous chain points
@@ -319,7 +306,6 @@
 
             # compute prior and likelihood
             lp = self.logp(y)
->>>>>>> b40c087e
         
         # jump proposal
         y, qxy = self._jump(p0, iter)
@@ -460,14 +446,6 @@
 
         """
 
-<<<<<<< HEAD
-        self._chainfile = open(fname, 'a+')
-        for jj in range((iter-isave), iter, thin):
-            ind = int(jj/thin)
-            self._chainfile.write('%e\t %e\t %e\t'%(self._lnprob[ind], self._lnlike[ind],\
-                                                  self.naccepted/iter))
-            self._chainfile.write('\t'.join([str(self._chain[ind,kk]) \
-=======
         self._chainfile = open(self.fname, 'a+')
         for jj in range((iter-self.isave), iter, self.thin):
             ind = int(jj/self.thin)
@@ -476,7 +454,6 @@
                 pt_acc = self.nswap_accepted/self.swapProposed
 
             self._chainfile.write('\t'.join(['%22.22f'%(self._chain[ind,kk]) \
->>>>>>> b40c087e
                                             for kk in range(self.ndim)]))
             self._chainfile.write('\t%f\t %f\t %f\t %f\t'%(self._lnprob[ind], 
                                                     self._lnlike[ind],\
